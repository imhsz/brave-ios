--- conflicted
+++ resolved
@@ -41,10 +41,8 @@
 		E41A7D4C1A1BE26000245963 /* FiraSans-SemiBold.ttf in Resources */ = {isa = PBXBuildFile; fileRef = F84B223B1A0914A300AAB793 /* FiraSans-SemiBold.ttf */; };
 		E41A7D4D1A1BE26700245963 /* FiraSans-Light.ttf in Resources */ = {isa = PBXBuildFile; fileRef = F84B223A1A0914A300AAB793 /* FiraSans-Light.ttf */; };
 		E41A7D4E1A1BE26B00245963 /* FiraSans-UltraLight.ttf in Resources */ = {isa = PBXBuildFile; fileRef = F84B223C1A0914A300AAB793 /* FiraSans-UltraLight.ttf */; };
-<<<<<<< HEAD
 		0BE108361A1B1EC700D4B712 /* TestLocking.swift in Sources */ = {isa = PBXBuildFile; fileRef = 0BE108351A1B1EC700D4B712 /* TestLocking.swift */; };
 		0BE1083A1A1B1ED200D4B712 /* Locking.swift in Sources */ = {isa = PBXBuildFile; fileRef = 0BE108391A1B1ED200D4B712 /* Locking.swift */; };
-=======
 		E42CCDE31A23A6F900B794D3 /* Clients.swift in Sources */ = {isa = PBXBuildFile; fileRef = E42CCDE21A23A6F900B794D3 /* Clients.swift */; };
 		E42CCDE71A23A73800B794D3 /* Clients.swift in Sources */ = {isa = PBXBuildFile; fileRef = E42CCDE21A23A6F900B794D3 /* Clients.swift */; };
 		E42CCDE81A23A73D00B794D3 /* Account.swift in Sources */ = {isa = PBXBuildFile; fileRef = D34DC84D1A16C40C00D49B7B /* Account.swift */; };
@@ -60,7 +58,6 @@
 		E42CCE021A24C4E300B794D3 /* ExtensionUtils.swift in Sources */ = {isa = PBXBuildFile; fileRef = E42CCE001A24C4E300B794D3 /* ExtensionUtils.swift */; };
 		E42CCE031A24C4E300B794D3 /* ExtensionUtils.swift in Sources */ = {isa = PBXBuildFile; fileRef = E42CCE001A24C4E300B794D3 /* ExtensionUtils.swift */; };
 		E42CCE041A24C4E300B794D3 /* ExtensionUtils.swift in Sources */ = {isa = PBXBuildFile; fileRef = E42CCE001A24C4E300B794D3 /* ExtensionUtils.swift */; };
->>>>>>> 9d17ebe1
 		E4D6BEA61A092A4700F538BD /* Login.xcassets in Resources */ = {isa = PBXBuildFile; fileRef = E4D6BEA51A092A4700F538BD /* Login.xcassets */; };
 		E4D6BEB21A092D5700F538BD /* Snappy.framework in Copy Frameworks */ = {isa = PBXBuildFile; fileRef = E4D6BEAD1A092AD300F538BD /* Snappy.framework */; settings = {ATTRIBUTES = (CodeSignOnCopy, RemoveHeadersOnCopy, ); }; };
 		E4D6BEB91A0930EC00F538BD /* LaunchScreen.xib in Resources */ = {isa = PBXBuildFile; fileRef = E4D6BEB81A0930EC00F538BD /* LaunchScreen.xib */; };
@@ -245,13 +242,10 @@
 		E41A7D421A1BDFD800245963 /* FiraSans-Regular.ttf */ = {isa = PBXFileReference; lastKnownFileType = file; path = "FiraSans-Regular.ttf"; sourceTree = "<group>"; };
 		E41A7D471A1BE00100245963 /* FiraMono-Medium.ttf */ = {isa = PBXFileReference; lastKnownFileType = file; path = "FiraMono-Medium.ttf"; sourceTree = "<group>"; };
 		E41A7D4A1A1BE04500245963 /* InitialViewController.swift */ = {isa = PBXFileReference; fileEncoding = 4; lastKnownFileType = sourcecode.swift; path = InitialViewController.swift; sourceTree = "<group>"; };
-<<<<<<< HEAD
 		0BE108351A1B1EC700D4B712 /* TestLocking.swift */ = {isa = PBXFileReference; fileEncoding = 4; lastKnownFileType = sourcecode.swift; path = TestLocking.swift; sourceTree = "<group>"; };
 		0BE108391A1B1ED200D4B712 /* Locking.swift */ = {isa = PBXFileReference; fileEncoding = 4; lastKnownFileType = sourcecode.swift; path = Locking.swift; sourceTree = "<group>"; };
-=======
 		E42CCDE21A23A6F900B794D3 /* Clients.swift */ = {isa = PBXFileReference; fileEncoding = 4; lastKnownFileType = sourcecode.swift; path = Clients.swift; sourceTree = "<group>"; };
 		E42CCE001A24C4E300B794D3 /* ExtensionUtils.swift */ = {isa = PBXFileReference; fileEncoding = 4; lastKnownFileType = sourcecode.swift; path = ExtensionUtils.swift; sourceTree = "<group>"; };
->>>>>>> 9d17ebe1
 		E4D6BEA51A092A4700F538BD /* Login.xcassets */ = {isa = PBXFileReference; lastKnownFileType = folder.assetcatalog; path = Login.xcassets; sourceTree = "<group>"; };
 		E4D6BEA71A092AD300F538BD /* Snappy.xcodeproj */ = {isa = PBXFileReference; lastKnownFileType = "wrapper.pb-project"; name = Snappy.xcodeproj; path = ThirdParty/Snappy/Snappy.xcodeproj; sourceTree = "<group>"; };
 		E4D6BEB51A092E0300F538BD /* Client.entitlements */ = {isa = PBXFileReference; lastKnownFileType = text.xml; path = Client.entitlements; sourceTree = "<group>"; };
